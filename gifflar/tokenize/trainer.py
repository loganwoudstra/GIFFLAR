--- conflicted
+++ resolved
@@ -84,12 +84,10 @@
             tokenization = self.pre_tokenizer(word)
             if tokenization is not None:
                 self.splits[word] = tokenization
-<<<<<<< HEAD
         self.corpus = list(self.splits.keys())
-=======
+        
         with open(self.save_format.format('splits'), "wb") as f:
             pickle.dump(self.splits, f)
->>>>>>> 485ff481
 
     def init_vocab(self, token_path):
         with open(token_path, "r") as f:
